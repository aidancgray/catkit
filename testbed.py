from __future__ import (absolute_import, division,
                        print_function, unicode_literals)
# noinspection PyUnresolvedReferences
from builtins import *

import os
from glob import glob

import numpy as np

from . import testbed_state
from ..hardware.SnmpUps import SnmpUps
from .thorlabs.ThorlabsMFF101 import ThorlabsMFF101
from .. import data_pipeline
from .. import quantity
from .. import util
from ..config import CONFIG_INI
from ..hardware.boston.BostonDmController import BostonDmController
from ..hardware.newport.NewportMotorController import NewportMotorController
from ..hicat_types import *
from ..hardware.thorlabs.ThorlabsMCLS1 import ThorlabsMLCS1
from ..hardware.zwo.ZwoCamera import ZwoCamera
<<<<<<< HEAD
from ..hardware.sbig.SbigCamera import SbigCamera
=======
from ..interfaces.DummyLaserSource import DummyLaserSource

>>>>>>> 9fb33250

"""Contains shortcut methods to create control objects for the hardware used on the testbed."""


# Shortcuts to obtaining hardware control objects.
def pupil_camera():
    """
    Proper way to control the pupil camera. Using this function keeps the scripts future-proof.  Use the "with"
    keyword to take advantage of the built-in context manager for safely closing the camera.
    :return: An instance of the Camera.py interface.
    """
    return SbigCamera("sbig_16803_1")

def imaging_camera():
    """
    Proper way to control the imaging camera. Using this function keeps the scripts future-proof.  Use the "with"
    keyword to take advantage of the built-in context manager for safely closing the camera.
    :return: An instance of the Camera.py interface.
    """
    return ZwoCamera("zwo_ASI1600MM")

def dm_controller():
    """
    Proper way to control the deformable mirror controller. Using this function keeps the scripts future-proof.
    Use the "with" keyword to take advantage of the built-in context manager for safely closing the connection.
    The controller gives you the ability to send shapes to both DMs, or just to one.  If only sending to one DM,
    the other DM will still get commanded to all zeros.
    :return: An instance of the DeformableMirrorController.py interface.
    """
    return BostonDmController("boston_kilo952")


def motor_controller(initialize_to_nominal=True):
    """
    Proper way to control the motor controller. Using this function keeps the scripts future-proof.
    Use the "with" keyword to take advantage of the built-in context manager for safely closing the connection.
    :return: An instance of the MotorController.py interface.
    """
    return NewportMotorController("newport_xps_q8", initialize_to_nominal=initialize_to_nominal)


def beam_dump():
    return ThorlabsMFF101("thorlabs_mff101_1")


def laser_source():
    #return ThorlabsMLCS1("thorlabs_source_mcls1")
    return DummyLaserSource("dummy")


def backup_power():
    return SnmpUps("white_ups")


# Convenience functions.
def run_hicat_imaging(exposure_time, num_exposures, fpm_position, lyot_stop_position=LyotStopPosition.in_beam,
                      file_mode=True, raw_skip=0, path=None, exposure_set_name=None, filename=None,
                      take_background_exposures=True, use_background_cache=True,
                      pipeline=True, pipeline_plot=False, return_pipeline_metadata=False,
                      auto_exposure_time=True,
                      simulator=True,
                      extra_metadata=None,
                      resume=False,
                      **kwargs):
    """
    Standard function for taking imaging data with HiCAT.  For writing fits files (file_mode=True), 'path',
    'exposure_set_name' and 'filename' parameters are required.

    file_mode = True: (Default)
        - Returns the output of the pipeline, which will be a path to final calibrated fits file.
        - When pipeline=False, returns list of paths for images and  backgrounds (if take_background_exposures=True).
        - Simulator expects the output from the pipeline, so it will not work if pipeline=False.

    file_mode = False:
        - Returns the output of the pipeline, which is the data for the final calibrated image.
            - When return_pipeline_metadata=True, returns a second argument with metadata containing centroid info.
        - When pipeline=False, returns list of data for images and  backgrounds (if take_background_exposures=True).
        - Simulator, Background Cache, and Resume are not supported.

    :param exposure_time: Pint quantity for exposure time, otherwise in microseconds.
    :param num_exposures: Number of exposures.
    :param fpm_position: (hicat_types.FpmPosition) Position the focal plane mask will get moved to.
    :param lyot_stop_position: (hicat_types.LyotStopPosition) Position the lyot stop will get moved to.
    :param file_mode: If false the numpy data will be returned, if true fits files will be written to disk.
    :param raw_skip: Skips x images for every one taken, when used images will be stored in memory and returned.
    :param path: Path of the directory to save fits file to, required if file_mode is true.
    :param exposure_set_name: Additional directory level (ex: coron, direct).
    :param filename: Name for file, required if file_mode is true.
    :param take_background_exposures: Boolean flag for whether to take background exposures.
    :param use_background_cache: Reuses backgrounds with the same exposure time. Supported when file_mode=True.
    :param pipeline: True runs pipeline, False does not.  Inherits file_mode to determine whether to write final fits.
    :param pipeline_plot: Used for viewing the calibrated images as they are taken (usually for debugging).
    :param return_pipeline_metadata: List of MetaDataEntry items that includes additional pipeline info.
    :param auto_exposure_time: Flag to enable auto exposure time correction.
    :param simulator: Flag to enable Mathematica simulator. Supported when file_mode=True.
    :param extra_metadata: List or single MetaDataEntry.
    :param resume: Very primitive way to try and resume an experiment. Skips exposures that already exist on disk.
    :param kwargs: Extra keywords to be passed to the camera's take_exposures function.
    :return: Defaults returns the path of the final calibrated image provided by the data pipeline.
    """

    # Initialize all motors and move Focal Plane Mask and Lyot Stop (will skip if already in correct place).
    initialize_motors(fpm_position=fpm_position, lyot_stop_position=lyot_stop_position)

    # Auto Exposure.
    if auto_exposure_time:
        min_counts = CONFIG_INI.getint("zwo_ASI1600MM", "min_counts")
        max_counts = CONFIG_INI.getint("zwo_ASI1600MM", "max_counts")
        exposure_time = auto_exp_time_no_shape(exposure_time, min_counts, max_counts)

    # Fits directories and filenames.
    exp_path, raw_path, img_path, bg_path = None, None, None, None
    if file_mode:

        # Combine exposure set into filename.
        filename = "{}_{}".format(exposure_set_name, filename)

        # Create the standard directory structure.
        exp_path = os.path.join(path, exposure_set_name)
        raw_path = os.path.join(exp_path, "raw")
        img_path = os.path.join(raw_path, "images")
        bg_path = os.path.join(raw_path, "backgrounds")

    # Move beam dump out of beam and take images.
    move_beam_dump(BeamDumpPosition.out_of_beam)
    with imaging_camera() as img_cam:

        # Take images.
        img_list, metadata = img_cam.take_exposures(exposure_time, num_exposures, file_mode=file_mode,
                                                    raw_skip=raw_skip, path=img_path, filename=filename,
                                                    extra_metadata=extra_metadata,
                                                    return_metadata=True,
                                                    resume=resume,
                                                    **kwargs)

        # Background images.
        bg_list = []
        bg_metadata = None
        if take_background_exposures:
            if use_background_cache and not file_mode:
                print("Warning: Turning off exposure cache feature because it is only supported with file_mode=True")
                use_background_cache = False
            if use_background_cache and raw_skip != 0:
                print("Warning: Setting use_background_cache=False, cannot be used with raw_skip")
                use_background_cache = False

            if use_background_cache:
                bg_cache_path = testbed_state.check_background_cache(exposure_time, num_exposures)

                # Cache hit - populate the bg_list with the path to
                if bg_cache_path is not None:
                    print("Using cached background exposures: " + bg_cache_path)
                    bg_list = glob(os.path.join(bg_cache_path, "*.fits"))

                    # Leave a small text file in background directory that points to real exposures.
                    os.makedirs(bg_path)
                    cache_file_path = os.path.join(bg_path, "cache_directory.txt")

                    with open(cache_file_path, mode=b'w') as cache_file:
                        cache_file.write(bg_cache_path)
            if not bg_list:
                # Move the beam dump in the path and take background exposures.
                move_beam_dump(BeamDumpPosition.in_beam)
                bg_filename = "bkg_" + filename if file_mode else None
                bg_list, bg_metadata = img_cam.take_exposures(exposure_time, num_exposures,
                                                              file_mode=file_mode,
                                                              path=bg_path, filename=bg_filename, raw_skip=raw_skip,
                                                              extra_metadata=extra_metadata,
                                                              resume=resume,
                                                              return_metadata=True,
                                                              **kwargs)
                if use_background_cache:
                    testbed_state.add_background_to_cache(exposure_time, num_exposures, bg_path)

        # Run data pipeline
        final_output = None
        satellite_spots = True if fpm_position == FpmPosition.coron else False
        cal_metadata = None
        if pipeline and file_mode and raw_skip == 0:

            # Output is the path to the cal file.
            final_output = data_pipeline.standard_file_pipeline(exp_path)

        if pipeline and raw_skip > 0:

            # Output is the path to the cal file.
            final_output = data_pipeline.data_pipeline(img_list, bg_list, satellite_spots, output_path=exp_path,
                                                       filename_root=filename, img_metadata=metadata,
                                                       bg_metadata=bg_metadata)
        elif pipeline and not file_mode:

            # Output is the numpy data for the cal file, and our metadata updated with centroid information.
            final_output, cal_metadata = data_pipeline.data_pipeline(img_list, bg_list, satellite_spots,
                                                                     plot=pipeline_plot, img_metadata=metadata,
                                                                     return_metadata=True)

        # Export the DM Command itself as a fits file.
        if file_mode:
            testbed_state.dm1_command_object.export_fits(os.path.join(path, exposure_set_name))

        # Store config.ini.
        if file_mode:
            util.save_ini(os.path.join(path, "config"))

        # Simulator (file-based only).
        if file_mode and simulator:
            util.run_simulator(os.path.join(path, exposure_set_name), filename + ".fits", fpm_position.name)

        # When the pipeline is off, return image lists (data or path depending on filemode).
        if not pipeline:
            if take_background_exposures:
                return img_list, bg_list
            else:
                return img_list

        # Return the output of the pipeline and metadata (if requested).
        if return_pipeline_metadata:
            return final_output, cal_metadata
        else:
            return final_output


def move_beam_dump(beam_dump_position):
    """A safe method to move the beam dump."""
    in_beam = True if beam_dump_position == BeamDumpPosition.in_beam else False

    # Check the internal state of the beam dump before moving it.
    if testbed_state.background is None or (testbed_state.background != in_beam):
        with beam_dump() as bd:
            if beam_dump_position is BeamDumpPosition.in_beam:
                bd.move_to_position1()
            elif beam_dump_position is BeamDumpPosition.out_of_beam:
                bd.move_to_position2()


def initialize_motors(fpm_position=None, lyot_stop_position=None):
    with motor_controller() as mc:
        if fpm_position:
            mc.absolute_move("motor_FPM_Y", __get_fpm_position_from_ini(fpm_position))
        if lyot_stop_position:
            mc.absolute_move("motor_lyot_stop_x", __get_lyot_position_from_ini(lyot_stop_position))

def move_fpm(fpm_position):
    """A safe method to move the focal plane mask."""
    with motor_controller(initialize_to_nominal=False) as mc:
        motor_id = "motor_FPM_Y"
        new_position = __get_fpm_position_from_ini(fpm_position)
        mc.absolute_move(motor_id, new_position)

def move_lyot_stop(lyot_stop_position):
    """A safe method to move the lyot stop."""
    with motor_controller(initialize_to_nominal=False) as mc:
        motor_id = "motor_lyot_stop_x"
        new_position = __get_lyot_position_from_ini(lyot_stop_position)
        mc.absolute_move(motor_id, new_position)


def __get_fpm_position_from_ini(fpm_position):
    if fpm_position is FpmPosition.coron:
        new_position = CONFIG_INI.getfloat("motor_FPM_Y", "default_coron")
    else:
        new_position = CONFIG_INI.getfloat("motor_FPM_Y", "direct")
    return new_position

def __get_lyot_position_from_ini(lyot_position):
    if lyot_position is LyotStopPosition.in_beam:
        new_position = CONFIG_INI.getfloat("motor_lyot_stop_x", "in_beam")
    else:
        new_position = CONFIG_INI.getfloat("motor_lyot_stop_x", "out_of_beam")
    return new_position


def __get_max_pixel_count(data, mask=None):
    return np.max(data) if mask is None else np.max(data[np.nonzero(mask)])


def auto_exp_time_no_shape(start_exp_time, min_counts, max_counts, num_tries=50, mask=None):
    """
    To be used when the dm shape is already applied. Uses the imaging camera to find the correct exposure time.
    :param start_exp_time: The initial time to begin testing with.
    :param min_counts: The minimum number of acceptable counts in the image.
    :param max_counts: The maximum number of acceptable counts in the image.
    :param num_tries: Safety mechanism to prevent infinite loops, max tries before giving up.
    :param mask: A mask for which to search for the max pixel (ie dark zone).
    :return: The correct exposure time to use, or in the failure case, the start exposure time passed in.
    """
    move_beam_dump(BeamDumpPosition.out_of_beam)
    with imaging_camera() as img_cam:

        img_list = img_cam.take_exposures(start_exp_time, 1, file_mode=False)
        img_max = __get_max_pixel_count(img_list[0], mask=mask)

        upper_bound = start_exp_time
        lower_bound = quantity(0, start_exp_time.u)
        print("Starting exposure time calibration...")

        if min_counts <= img_max <= max_counts:
            print("\tExposure time " + str(start_exp_time) + " yields " + str(img_max) + " counts ")
            print("\tReturning exposure time " + str(start_exp_time))
            return start_exp_time

        best = start_exp_time
        while img_max < max_counts:
            upper_bound *= 2
            img_list = img_cam.take_exposures(round(upper_bound, 3), 1, file_mode=False)
            img_max = __get_max_pixel_count(img_list[0], mask=mask)
            print("\tExposure time " + str(upper_bound) + " yields " + str(img_max) + " counts ")

        for i in range(num_tries):
            test = .5 * (upper_bound + lower_bound)
            img_list = img_cam.take_exposures(round(test, 3), 1, file_mode=False)
            img_max = __get_max_pixel_count(img_list[0], mask=mask)
            print("\tExposure time " + str(test) + " yields " + str(img_max) + " counts ")

            if min_counts <= img_max <= max_counts:
                print("\tReturning exposure time " + str(test))
                return test

            if img_max < min_counts:
                print("\tNew lower bound " + str(test))
                lower_bound = test
            elif img_max > max_counts:
                print("\tNew upper bound " + str(test))
                upper_bound = test
            best = test
        # If we run out of tries, return the best so far.
        return best<|MERGE_RESOLUTION|>--- conflicted
+++ resolved
@@ -20,25 +20,14 @@
 from ..hicat_types import *
 from ..hardware.thorlabs.ThorlabsMCLS1 import ThorlabsMLCS1
 from ..hardware.zwo.ZwoCamera import ZwoCamera
-<<<<<<< HEAD
+from ..interfaces.DummyLaserSource import DummyLaserSource
 from ..hardware.sbig.SbigCamera import SbigCamera
-=======
-from ..interfaces.DummyLaserSource import DummyLaserSource
-
->>>>>>> 9fb33250
+
 
 """Contains shortcut methods to create control objects for the hardware used on the testbed."""
 
 
 # Shortcuts to obtaining hardware control objects.
-def pupil_camera():
-    """
-    Proper way to control the pupil camera. Using this function keeps the scripts future-proof.  Use the "with"
-    keyword to take advantage of the built-in context manager for safely closing the camera.
-    :return: An instance of the Camera.py interface.
-    """
-    return SbigCamera("sbig_16803_1")
-
 def imaging_camera():
     """
     Proper way to control the imaging camera. Using this function keeps the scripts future-proof.  Use the "with"
@@ -46,6 +35,15 @@
     :return: An instance of the Camera.py interface.
     """
     return ZwoCamera("zwo_ASI1600MM")
+
+def pupil_camera():
+    """
+        Proper way to control the pupil camera. Using this function keeps the scripts future-proof.  Use the "with"
+        keyword to take advantage of the built-in context manager for safely closing the camera.
+        :return: An instance of the Camera.py interface.
+        """
+    return SbigCamera("sbig_16803_1")
+
 
 def dm_controller():
     """
