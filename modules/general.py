--- conflicted
+++ resolved
@@ -24,18 +24,8 @@
                          centering=ImageCentering.custom_apodizer_spots,
                          **kwargs):
     for command in dm2_command_list:
-<<<<<<< HEAD
-        if list_of_paths:
-            dm2_command_object = DmCommand.load_dm_command(command, bias=False, flat_map=False, dm_num=2, as_volts=True)
-            filename = os.path.basename(command).split('.')[0]
-        else:
-            dm2_command_object = command[0]
-            filename = command[1]
-=======
-
         dm2_command_object = DmCommand.load_dm_command(command, bias=False, flat_map=False, dm_num=2, as_volts=True)
         filename = os.path.basename(os.path.dirname(command))
->>>>>>> aaa8b199
         experiment_path = os.path.join(path, exp_set_name, filename)
 
         # Direct.
@@ -49,14 +39,9 @@
                        experiment_path,
                        filename,
                        "direct",
-<<<<<<< HEAD
-                       suffix=None,
-                       centering=ImageCentering.psf)
-=======
                        None,
                        centering=ImageCentering.psf,
                        **kwargs)
->>>>>>> aaa8b199
 
         # Coron.
         take_exposures(dm1_command_object,
@@ -69,14 +54,9 @@
                        experiment_path,
                        filename,
                        "coron",
-<<<<<<< HEAD
-                       suffix=None,
-                       centering=centering)
-=======
                        None,
                        centering=centering,
                        **kwargs)
->>>>>>> aaa8b199
 
 
 def take_exposures_both_dm_commands(dm2_command_list,
