__pycache__
<<<<<<< HEAD
*.txt
*.sw*
=======
*log*.txt
>>>>>>> e1215f36
<|MERGE_RESOLUTION|>--- conflicted
+++ resolved
@@ -1,7 +1,3 @@
 __pycache__
-<<<<<<< HEAD
 *.txt
-*.sw*
-=======
-*log*.txt
->>>>>>> e1215f36
+*.sw*